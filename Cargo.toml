[package]
name = "nufmt"
version = "0.1.0"
edition = "2018"
authors = ["The NuShell Contributors"]
license = "MIT"
description = "Formats nushell extremely fast"
homepage = "https://github.com/nushell/nufmt"
repository = "https://github.com/nushell/nufmt"
readme = "README.md"
keywords = ["nu", "nushell", "formatting", "cli"]
categories = ["command-line-utilities"]

# See more keys and their definitions at https://doc.rust-lang.org/cargo/reference/manifest.html

[dependencies]
anyhow = "1.0.71"
assert_cmd = "2.0.12"
clap = { version = "4.3.0", optional = true, features = ["unicode", "derive"] }
<<<<<<< HEAD
clap-stdin = "0.3.0"
env_logger = "0.10.0"
=======
clap-stdin = "0.4.0"
env_logger = "0.11.2"
>>>>>>> e550fa1a
log = "0.4.17"
nu-cmd-lang = "0.90.1"
nu-parser = "0.90.1"
nu-protocol = "0.90.1"

[dev-dependencies]
criterion = "0.5.1"

[features]
default = ["bin"]
bin = ["clap"]

[lib]
name = "nu_formatter"
path = "src/lib.rs"

[[bin]]
name = "nufmt"
path = "src/main.rs"
required-features = ["bin"]

[[bench]]
name = "file-format-bench"
harness = false<|MERGE_RESOLUTION|>--- conflicted
+++ resolved
@@ -17,13 +17,8 @@
 anyhow = "1.0.71"
 assert_cmd = "2.0.12"
 clap = { version = "4.3.0", optional = true, features = ["unicode", "derive"] }
-<<<<<<< HEAD
-clap-stdin = "0.3.0"
-env_logger = "0.10.0"
-=======
 clap-stdin = "0.4.0"
 env_logger = "0.11.2"
->>>>>>> e550fa1a
 log = "0.4.17"
 nu-cmd-lang = "0.90.1"
 nu-parser = "0.90.1"
