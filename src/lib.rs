//!
//! nufmt is a library for formatting nu.
//!
//! It does not do anything more than that, which makes it so fast.

use config::Config;
use formatting::format_inner;
use log::{debug, trace};
use std::fs::File;
use std::io::Write;
use std::path::PathBuf;

pub mod config;
pub mod formatting;

/// Reads the file and format it. After that, writes the file inplace
pub fn format_single_file(file: &PathBuf, config: &Config) {
    // read the contents of the file
    let contents = std::fs::read(file)
        .unwrap_or_else(|_| panic!("something went wrong reading the file {}", file.display()));

    // obtain the formatted file
    let formatted_bytes = format_inner(&contents, config);

    // compare the contents
    if formatted_bytes == contents {
        debug!("File is formatted correctly.")
    }

    // write down the file to path
    let mut writer = File::create(file).unwrap();
    let file_bites = formatted_bytes.as_slice();
    writer
        .write_all(file_bites)
        .expect("something went wrong writing");
    trace!("written")
}

pub fn format_string(input_string: &String, config: &Config) -> String {
    let contents = input_string.as_bytes();
    let formatted_bytes = format_inner(contents, config);
    String::from_utf8(formatted_bytes).unwrap()
}

#[cfg(test)]
mod test {
    use super::*;

    #[test]
    fn array_of_object() {
        let nu = String::from(
            "[
  {
    \"a\": 0
  },
  {},
  {
    \"a\": null
  }
]",
        );
        let expected = String::from("[{\"a\":0},{},{\"a\":null}]\n");
        assert_eq!(expected, format_string(&nu, &Config::default()));
    }

    #[test]
    fn echoes_primitive() {
        let nu = String::from("1.35");
        let expected = String::from("1.35\n");
        assert_eq!(expected, format_string(&nu, &Config::default()));
    }

    #[test]
    fn handle_escaped_strings() {
        let nu = String::from("  \"hallo\\\"\"");
        let expected = String::from("\"hallo\\\"\"\n");
        assert_eq!(expected, format_string(&nu, &Config::default()));
    }

    #[test]
<<<<<<< HEAD
=======
    #[ignore = "comments aren't a part of Spans,"]
>>>>>>> b02b7e6f
    fn ignore_comments() {
        let nu = String::from(
            "# beginning of script comment\n\n let one = 1\ndef my-func [\n    param1:int # inline comment\n]{ print(param1) \n}\nmyfunc(one)\n\n\n\n\n\n# final comment\n\n\n");
        let expected = String::from(
            "# beginning of script comment\nlet one = 1\ndef my-func [\n    param1:int # inline comment\n]{ print(param1) \n}\nmyfunc(one) \n# final comment\n");
        assert_eq!(expected, format_string(&nu, &Config::default()));
    }

    #[test]
    fn ignore_whitespace_in_string() {
        let nu = String::from("\" hallo \"");
        let expected = String::from("\" hallo \"\n");
        assert_eq!(expected, format_string(&nu, &Config::default()));
    }

    #[test]
    fn remove_leading_whitespace() {
        let nu = String::from("   0");
        let expected = String::from("0\n");
        assert_eq!(expected, format_string(&nu, &Config::default()));
    }
}<|MERGE_RESOLUTION|>--- conflicted
+++ resolved
@@ -78,10 +78,6 @@
     }
 
     #[test]
-<<<<<<< HEAD
-=======
-    #[ignore = "comments aren't a part of Spans,"]
->>>>>>> b02b7e6f
     fn ignore_comments() {
         let nu = String::from(
             "# beginning of script comment\n\n let one = 1\ndef my-func [\n    param1:int # inline comment\n]{ print(param1) \n}\nmyfunc(one)\n\n\n\n\n\n# final comment\n\n\n");
