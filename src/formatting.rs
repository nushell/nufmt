--- conflicted
+++ resolved
@@ -65,35 +65,26 @@
         trace!("shape contents: {:?}", &content);
 
         match shape {
-<<<<<<< HEAD
-            FlatShape::Int | FlatShape::Nothing => out.extend(c_bites),
+            FlatShape::Int | FlatShape::Nothing => out.extend(bytes),
             FlatShape::StringInterpolation => {
-                out.extend(c_bites);
+                out.extend(bytes);
                 inside_string_interpolation = !inside_string_interpolation;
                 trace!("inside_string_interpolation 🚚: {inside_string_interpolation}")
             }
             FlatShape::List | FlatShape::Record => {
-                c_bites = trim_ascii_whitespace(c_bites);
-                out.extend(c_bites);
-=======
-            FlatShape::String | FlatShape::Int | FlatShape::Nothing => out.extend(bytes),
-            FlatShape::List | FlatShape::Record => {
                 bytes = trim_ascii_whitespace(bytes);
-                let printable = String::from_utf8_lossy(bytes).to_string();
-                trace!("stripped the whitespace, result: {:?}", printable);
-                out.extend(bytes);
->>>>>>> 796ee834
+                out.extend(bytes);
             }
             FlatShape::Block | FlatShape::Closure => {
-                c_bites = trim_ascii_whitespace(c_bites);
-                out.extend(c_bites);
+                bytes = trim_ascii_whitespace(bytes);
+                out.extend(bytes);
                 if !inside_string_interpolation {
                     // add a space after the string, or you would probably break functionality of the code
                     out.extend(b" ");
                 }
             }
             FlatShape::String => {
-                out.extend(c_bites);
+                out.extend(bytes);
                 // add a space after the string only if NOT inside a string interpolation block $" ()"
                 if !inside_string_interpolation {
                     // add a space after the string, or you would probably break functionality of the code
@@ -103,32 +94,23 @@
             FlatShape::Pipe => {
                 out.extend(b"| ");
             }
-<<<<<<< HEAD
             FlatShape::InternalCall(declid) => {
                 trace!("Called Internal call with {declid}");
-                out = resolve_call(c_bites, declid, out);
-            }
-            FlatShape::External => out = resolve_external(c_bites, out),
+                out = resolve_call(bytes, declid, out);
+            }
+            FlatShape::External => out = resolve_external(bytes, out),
             FlatShape::ExternalArg | FlatShape::Signature | FlatShape::Keyword => {
-                out.extend(c_bites);
+                out.extend(bytes);
                 out.extend(b" ");
             }
             FlatShape::VarDecl(varid) | FlatShape::Variable(varid) => {
                 trace!("Called variable or vardecl with {varid}");
-                out.extend(c_bites);
+                out.extend(bytes);
                 out.extend(b" ");
             }
             FlatShape::Garbage => {
                 error!("found garbage 😢 {content}");
-                out.extend(c_bites);
-=======
-            FlatShape::External | FlatShape::ExternalArg => {
-                out.extend(bytes);
-                out.extend(b" ");
-            }
-            FlatShape::Garbage => {
-                out.extend(bytes);
->>>>>>> 796ee834
+                out.extend(bytes);
                 out = insert_newline(out);
             }
 
