--- conflicted
+++ resolved
@@ -1,11 +1,7 @@
 #![doc = include_str!("../README.md")]
 
 use clap::Parser;
-<<<<<<< HEAD
-use clap_stdin::MaybeStdin;
-=======
 use clap_stdin::{FileOrStdin, MaybeStdin};
->>>>>>> e550fa1a
 use log::{error, info, trace};
 use nu_formatter::config::Config;
 use std::{
@@ -27,19 +23,7 @@
         required_unless_present("stdin"),
         help = "one of more Nushell files/folders you want to format"
     )]
-<<<<<<< HEAD
-    files: Vec<PathBuf>,
-    #[clap(default_value = "-")]
-    #[arg(
-        short,
-        long,
-        conflicts_with = "files",
-        help = "a string of Nushell directly given to the formatter"
-    )]
-    stdin: Option<MaybeStdin<String>>,
-=======
     input: FileOrStdin,
->>>>>>> e550fa1a
     #[arg(short, long, help = "the configuration file")]
     config: Option<PathBuf>,
 }
@@ -97,13 +81,8 @@
 }
 
 /// format a string passed via stdin and output it directly to stdout
-<<<<<<< HEAD
-fn format_string(string: Option<MaybeStdin<String>>, options: &Config) -> ExitCode {
-    let output = nu_formatter::format_string(&string.unwrap(), options);
-=======
 fn format_string(string: String, options: &Config) -> ExitCode {
     let output = nu_formatter::format_string(&string, options);
->>>>>>> e550fa1a
     println!("output: \n{output}");
 
     ExitCode::Success
